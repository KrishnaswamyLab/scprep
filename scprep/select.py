--- conflicted
+++ resolved
@@ -4,7 +4,6 @@
 from scipy import sparse
 import warnings
 import re
-<<<<<<< HEAD
 import sys
 from . import utils
 
@@ -12,9 +11,6 @@
     _re_pattern = type(re.compile(''))
 else:
     _re_pattern = re.Pattern
-=======
-from . import utils
->>>>>>> 50268375
 
 
 def _is_1d(data):
@@ -81,21 +77,8 @@
 
 
 def _convert_dataframe_1d(idx):
-<<<<<<< HEAD
     _check_idx_1d(idx)
     idx = idx.iloc[:, 0] if idx.shape[1] == 1 else idx.iloc[0, :]
-=======
-    if (not _is_1d(idx)) and np.prod(idx.shape) != np.max(idx.shape):
-        raise ValueError(
-            "Expected idx to be 1D. Got shape {}".format(idx.shape))
-    if idx.shape[1] == 1:
-        idx = idx.loc[:, idx.columns[0]]
-    else:
-        idx = idx.loc[idx.index[0], :]
-<<<<<<< HEAD
->>>>>>> first attempt at pandas 0.24 support
-=======
->>>>>>> 50268375
     return idx
 
 
@@ -342,10 +325,6 @@
         idx = utils.toarray(idx)
         _check_idx_1d(idx)
         idx = idx.flatten()
-
-    idx = utils.toarray(idx)
-
-    idx = utils.toarray(idx)
 
     if isinstance(data, pd.DataFrame):
         try:
@@ -450,20 +429,10 @@
 
     if isinstance(idx, pd.DataFrame):
         idx = _convert_dataframe_1d(idx)
-<<<<<<< HEAD
-<<<<<<< HEAD
     elif not isinstance(idx, (numbers.Integral, str)):
         idx = utils.toarray(idx)
         _check_idx_1d(idx)
         idx = idx.flatten()
-=======
-
-    idx = utils.toarray(idx)
->>>>>>> first attempt at pandas 0.24 support
-=======
-
-    idx = utils.toarray(idx)
->>>>>>> 50268375
 
     if isinstance(data, (pd.DataFrame, pd.Series)):
         try:
