# author: Scott Gigante <scott.gigante@yale.edu>
# (C) 2018 Krishnaswamy Lab GPLv2

import pandas as pd
import scipy.io as sio
import scipy.sparse as sp
import warnings
import numpy as np
import os
import zipfile
import tempfile
import urllib
import shutil

from .utils import _matrix_to_data_frame
from . import hdf5


def _combine_gene_id(symbols, ids):
    """Creates gene labels of the form SYMBOL (ID)

    Parameters
    ----------

    genes: pandas.DataFrame with columns['symbol', 'id']

    Returns
    -------

    pandas.Index with combined gene symbols and ids
    """
    columns = np.core.defchararray.add(
        np.array(symbols, dtype=str), ' (')
    columns = np.core.defchararray.add(
        columns, np.array(ids, dtype=str))
    columns = np.core.defchararray.add(columns, ')')
    return columns


def _parse_10x_genes(symbols, ids, gene_labels='symbol',
                     allow_duplicates=True):
    assert gene_labels in ['symbol', 'id', 'both']
    if gene_labels == 'both':
        columns = _combine_gene_id(symbols, ids)
    if gene_labels == 'symbol':
        columns = symbols
        if not allow_duplicates and len(np.unique(columns)) < len(columns):
            warnings.warn(
                "Duplicate gene names detected! Forcing `gene_labels='id'`. "
                "Alternatively, try `gene_labels='both'`, "
                "`allow_duplicates=True`, or load the matrix"
                " with `sparse=False`", RuntimeWarning)
            gene_labels = 'id'
    if gene_labels == 'id':
        columns = ids
    return columns


def _find_gz_file(*path):
    """Find a file that could be gzipped.
    """
    path = os.path.join(*path)
    if os.path.isfile(path):
        return path
    else:
        return path + ".gz"


def load_10X(data_dir, sparse=True, gene_labels='symbol',
             allow_duplicates=None):
    """Basic IO for 10X data produced from the 10X Cellranger pipeline.

    A default run of the `cellranger count` command will generate gene-barcode
    matrices for secondary analysis. For both "raw" and "filtered" output,
    directories are created containing three files:
    'matrix.mtx', 'barcodes.tsv', 'genes.tsv'.
    Running `scprep.io.load_10X(data_dir)` will return a Pandas DataFrame with
    genes as columns and cells as rows.

    Parameters
    ----------
    data_dir: string
        path to input data directory
        expects 'matrix.mtx', 'genes.tsv', 'barcodes.tsv' to be present and
        will raise an error otherwise
    sparse: boolean
        If True, a sparse Pandas DataFrame is returned.
    gene_labels: string, {'id', 'symbol', 'both'} optional, default: 'symbol'
        Whether the columns of the dataframe should contain gene ids or gene
        symbols. If 'both', returns symbols followed by ids in parentheses.
    allow_duplicates : bool, optional (default: None)
        Whether or not to allow duplicate gene names. If None, duplicates are
        allowed for dense input but not for sparse input.

    Returns
    -------
    data: array-like, shape=[n_samples, n_features]
        If sparse, data will be a pd.SparseDataFrame. Otherwise, data will
        be a pd.DataFrame.
    """

    if gene_labels not in ['id', 'symbol', 'both']:
        raise ValueError(
            "gene_labels='{}' not recognized. "
            "Choose from ['symbol', 'id', 'both']".format(gene_labels))

    if not os.path.isdir(data_dir):
        raise FileNotFoundError(
            "{} is not a directory".format(data_dir))

    try:
        m = sio.mmread(_find_gz_file(data_dir, "matrix.mtx"))
        try:
            genes = pd.read_csv(_find_gz_file(data_dir, "genes.tsv"),
                                delimiter='\t', header=None)
        except FileNotFoundError:
            genes = pd.read_csv(_find_gz_file(data_dir, "features.tsv"),
                                delimiter='\t', header=None)
        if genes.shape[1] == 2:
            # Cellranger < 3.0
            genes.columns = ['id', 'symbol']
        else:
            # Cellranger >= 3.0
            genes.columns = ['id', 'symbol', 'measurement']
        barcodes = pd.read_csv(_find_gz_file(data_dir, "barcodes.tsv"),
                               delimiter='\t', header=None)

    except (FileNotFoundError, IOError):
        raise FileNotFoundError(
            "'matrix.mtx', 'genes.tsv', and 'barcodes.tsv' must be present "
            "in {}".format(data_dir))

    cell_names = barcodes[0]
    if allow_duplicates is None:
        allow_duplicates = not sparse
    gene_names = _parse_10x_genes(genes['symbol'].values.astype(str),
                                  genes['id'].values.astype(str),
                                  gene_labels=gene_labels,
                                  allow_duplicates=allow_duplicates)

    data = _matrix_to_data_frame(m.T, cell_names=cell_names,
                                 gene_names=gene_names,
                                 sparse=sparse)
    return data


def load_10X_zip(filename, sparse=True, gene_labels='symbol',
                 allow_duplicates=None):
    """Basic IO for zipped 10X data produced from the 10X Cellranger pipeline.

    Runs `load_10X` after unzipping the data contained in `filename`

    Parameters
    ----------
    filename: string
        path to zipped input data directory
        expects 'matrix.mtx', 'genes.tsv', 'barcodes.tsv' to be present and
        will raise an error otherwise
    sparse: boolean
        If True, a sparse Pandas DataFrame is returned.
    gene_labels: string, {'id', 'symbol', 'both'} optional, default: 'symbol'
        Whether the columns of the dataframe should contain gene ids or gene
        symbols. If 'both', returns symbols followed by ids in parentheses.
    allow_duplicates : bool, optional (default: None)
        Whether or not to allow duplicate gene names. If None, duplicates are
        allowed for dense input but not for sparse input.

    Returns
    -------
    data: array-like, shape=[n_samples, n_features]
        If sparse, data will be a pd.SparseDataFrame. Otherwise, data will
        be a pd.DataFrame.
    """

    if gene_labels not in ['id', 'symbol', 'both']:
        raise ValueError(
            "gene_labels='{}' not recognized. "
            "Choose from ['symbol', 'id', 'both']".format(gene_labels))

    if not os.path.isfile(filename):
        with tempfile.TemporaryDirectory() as download_dir:
            zip_filename = os.path.join(download_dir, 'download.zip')
            try:
                with urllib.request.urlopen(filename) as url:
                    with open(zip_filename, "wb") as handle:
                        handle.write(url.read())
            except ValueError as e:
                if str(e).startswith("unknown url type:"):
                    # not actually a url
                    raise FileNotFoundError(
                        "No such file: '{}'".format(filename))
                else:
                    raise
            else:
                return load_10X_zip(zip_filename, sparse=sparse,
                                    gene_labels=gene_labels,
                                    allow_duplicates=allow_duplicates)

    tmpdir = tempfile.mkdtemp()
    with zipfile.ZipFile(filename) as handle:
        files = handle.namelist()
        if len(files) != 4:
            valid = False
        else:
            dirname = files[0].strip("/")
            subdir_files = [f.split("/")[-1] for f in files]
            valid = (("barcodes.tsv" in subdir_files or "barcodes.tsv.gz" in subdir_files) and
                     ("genes.tsv" in subdir_files or "genes.tsv.gz" in subdir_files) and
                     ("matrix.mtx" in subdir_files or "matrix.mtx.gz" in subdir_files))
        if not valid:
            raise ValueError(
                "Expected a single zipped folder containing 'matrix.mtx', "
                "'genes.tsv', and 'barcodes.tsv'. Got {}".format(files))
        handle.extractall(path=tmpdir)
    data = load_10X(os.path.join(tmpdir, dirname))
    shutil.rmtree(tmpdir)
    return data


@hdf5.with_HDF5
def load_10X_HDF5(filename, genome=None, sparse=True, gene_labels='symbol',
                  allow_duplicates=None, backend=None):
    """Basic IO for HDF5 10X data produced from the 10X Cellranger pipeline.

    Equivalent to `load_10X` but for HDF5 format.

    Parameters
    ----------
    filename: string
        path to HDF5 input data
    genome : str or None, optional (default: None)
        Name of the genome to which CellRanger ran analysis. If None, selects
        the first available genome, and prints all available genomes if more
        than one is available. Invalid for Cellranger 3.0 HDF5 files.
    sparse: boolean
        If True, a sparse Pandas DataFrame is returned.
    gene_labels: string, {'id', 'symbol', 'both'} optional, default: 'symbol'
        Whether the columns of the dataframe should contain gene ids or gene
        symbols. If 'both', returns symbols followed by ids in parentheses.
    allow_duplicates : bool, optional (default: None)
        Whether or not to allow duplicate gene names. If None, duplicates are
        allowed for dense input but not for sparse input.
    backend : string, {'tables', 'h5py' or None} optional, default: None
        Selects the HDF5 backend. By default, selects whichever is available,
        using tables if both are available.

    Returns
    -------
    data: array-like, shape=[n_samples, n_features]
        If sparse, data will be a pd.SparseDataFrame. Otherwise, data will
        be a pd.DataFrame.
    """

    if gene_labels not in ['id', 'symbol', 'both']:
        raise ValueError(
            "gene_labels='{}' not recognized. "
            "Choose from ['symbol', 'id', 'both']".format(gene_labels))

    with hdf5.open_file(filename, 'r', backend=backend) as f:

        # handle genome
        groups = hdf5.list_nodes(f)
        if 'matrix' in groups:
            if genome is not None:
                raise NotImplementedError(
                    "Selecting genomes for Cellranger 3.0 files is not "
                    "currently supported. Please file an issue at "
                    "https://github.com/KrishnaswamyLab/scprep/issues")
        else:
            if genome is None:
                print_genomes = ", ".join(groups)
                genome = groups[0]
                if len(groups) > 1:
                    print("Available genomes: {}. Selecting {} by default".format(
                        print_genomes, genome))
            try:
                group = hdf5.get_node(f, genome)
            except (AttributeError, KeyError):
                print_genomes = ", ".join(groups)
                raise ValueError(
                    "Genome {} not found in {}. "
                    "Available genomes: {}".format(genome, filename,
                                                   print_genomes))

        # default allow_duplicates
        if allow_duplicates is None:
            allow_duplicates = not sparse

        try:
            # Cellranger 3.0
            features = hdf5.get_node(group, 'features')
<<<<<<< HEAD
            gene_symbols = hdf5.get_node(features, 'name')
            gene_ids = hdf5.get_node(features, 'id')
        except IndexError:
            # Cellranger 2.0
            gene_symbols = hdf5.get_node(group, 'gene_names')
            gene_ids = hdf5.get_node(group, 'genes')

        # convert to string column names
        gene_names = _parse_10x_genes(
            symbols=[g.decode() for g in hdf5.get_values(gene_symbols)],
            ids=[g.decode() for g in hdf5.get_values(gene_ids)],
            gene_labels=gene_labels, allow_duplicates=allow_duplicates)
=======
            gene_names = _parse_10x_genes(
                symbols=[g.decode() for g in hdf5.get_values(
                    hdf5.get_node(features, 'name'))],
                ids=[g.decode()
                     for g in hdf5.get_values(hdf5.get_node(features, 'id'))],
                gene_labels=gene_labels, allow_duplicates=allow_duplicates)
        except (KeyError, IndexError):
            # If 'features' is not found then we switch over to an earlier
            # version of the cellranger hdf5 format with flat arrays
            gene_names = _parse_10x_genes(
                symbols=[g.decode() for g in hdf5.get_values(
                    hdf5.get_node(group, 'gene_names'))],
                ids=[g.decode()
                     for g in hdf5.get_values(hdf5.get_node(group, 'genes'))],
                gene_labels=gene_labels, allow_duplicates=allow_duplicates)
>>>>>>> 0c959985

        cell_names = [b.decode() for b in hdf5.get_values(
            hdf5.get_node(group, 'barcodes'))]
        data = hdf5.get_values(hdf5.get_node(group, 'data'))
        indices = hdf5.get_values(hdf5.get_node(group, 'indices'))
        indptr = hdf5.get_values(hdf5.get_node(group, 'indptr'))
        shape = hdf5.get_values(hdf5.get_node(group, 'shape'))
        data = sp.csc_matrix((data, indices, indptr), shape=shape)
        data = _matrix_to_data_frame(data.T,
                                     gene_names=gene_names,
                                     cell_names=cell_names,
                                     sparse=sparse)
        return data<|MERGE_RESOLUTION|>--- conflicted
+++ resolved
@@ -289,10 +289,9 @@
         try:
             # Cellranger 3.0
             features = hdf5.get_node(group, 'features')
-<<<<<<< HEAD
             gene_symbols = hdf5.get_node(features, 'name')
             gene_ids = hdf5.get_node(features, 'id')
-        except IndexError:
+        except (KeyError, IndexError):
             # Cellranger 2.0
             gene_symbols = hdf5.get_node(group, 'gene_names')
             gene_ids = hdf5.get_node(group, 'genes')
@@ -302,23 +301,6 @@
             symbols=[g.decode() for g in hdf5.get_values(gene_symbols)],
             ids=[g.decode() for g in hdf5.get_values(gene_ids)],
             gene_labels=gene_labels, allow_duplicates=allow_duplicates)
-=======
-            gene_names = _parse_10x_genes(
-                symbols=[g.decode() for g in hdf5.get_values(
-                    hdf5.get_node(features, 'name'))],
-                ids=[g.decode()
-                     for g in hdf5.get_values(hdf5.get_node(features, 'id'))],
-                gene_labels=gene_labels, allow_duplicates=allow_duplicates)
-        except (KeyError, IndexError):
-            # If 'features' is not found then we switch over to an earlier
-            # version of the cellranger hdf5 format with flat arrays
-            gene_names = _parse_10x_genes(
-                symbols=[g.decode() for g in hdf5.get_values(
-                    hdf5.get_node(group, 'gene_names'))],
-                ids=[g.decode()
-                     for g in hdf5.get_values(hdf5.get_node(group, 'genes'))],
-                gene_labels=gene_labels, allow_duplicates=allow_duplicates)
->>>>>>> 0c959985
 
         cell_names = [b.decode() for b in hdf5.get_values(
             hdf5.get_node(group, 'barcodes'))]
