import numpy as np
import warnings

from .. import utils
from .._lazyload import rpy2, anndata2ri


def _rpylist2py(robject):
    if not isinstance(robject, rpy2.robjects.vectors.ListVector):
        raise NotImplementedError
    names = rpy2py(robject.names)
    if names is None or len(names) > len(np.unique(names)):
        # list
        robject = np.array([rpy2py(obj) for obj in robject])
    else:
        # dictionary
        robject = {name: rpy2py(obj) for name, obj in zip(robject.names, robject)}
    return robject


def _rpynull2py(robject):
    if robject is rpy2.rinterface.NULL:
        robject = None
    return robject


def _pynull2rpy(pyobject):
    if pyobject is None:
        pyobject = rpy2.rinterface.NULL
    return pyobject


def _rpysce2py(robject):
    if utils._try_import("anndata2ri"):
        robject = anndata2ri.rpy2py(robject)
        if hasattr(robject, "uns"):
            for k, v in robject.uns.items():
                robject.uns[k] = rpy2py(v)
    return robject


def _pysce2rpy(pyobject):
    if utils._try_import("anndata2ri"):
        pyobject = anndata2ri.py2rpy(pyobject)
    return pyobject


def _is_r_object(obj):
<<<<<<< HEAD
    return "rpy2.robjects" in str(type(obj)) or "rpy2.rinterface" in str(type(obj))


def _is_builtin(obj):
    """Check if an object need not be converted."""
    return isinstance(obj, (float, int, str, bool))
=======
    return (
        "rpy2.robjects" in str(type(obj))
        or "rpy2.rinterface" in str(type(obj))
        or obj is rpy2.rinterface.NULL
    )


def _is_builtin(obj):
    return isinstance(obj, (int, str, float))
>>>>>>> 012de21a


@utils._with_pkg(pkg="rpy2", min_version="3.0")
def rpy2py(robject):
    """Convert an rpy2 object to Python.

    Attempts the following, in order: data.frame -> pd.DataFrame, named list -> dict,
    unnamed list -> list, SingleCellExperiment -> anndata.AnnData, vector -> np.ndarray,
    rpy2 generic converter, NULL -> None.

    Parameters
    ----------
    robject : rpy2 object
        Object to be converted

    Returns
    -------
    pyobject : python object
        Converted object
    """
    for converter in [
        _rpynull2py,
        _rpysce2py,
        rpy2.robjects.pandas2ri.rpy2py,
        _rpylist2py,
        rpy2.robjects.numpy2ri.rpy2py,
        rpy2.robjects.conversion.rpy2py,
    ]:
        if _is_r_object(robject):
            try:
                robject = converter(robject)
            except NotImplementedError:
                pass
        else:
            break
    if _is_r_object(robject):
        warnings.warn(
            "Object not converted: {} (type {})".format(
                robject, type(robject).__name__
            ),
            RuntimeWarning,
        )
    return robject


@utils._with_pkg(pkg="rpy2", min_version="3.0")
def py2rpy(pyobject):
    """Convert an Python object to rpy2.

    Attempts the following, in order: data.frame -> pd.DataFrame, named list -> dict,
    unnamed list -> list, SingleCellExperiment -> anndata.AnnData, vector -> np.ndarray,
    rpy2 generic converter, NULL -> None.

    Parameters
    ----------
    pyobject : python object
        Converted object

    Returns
    -------
    robject : rpy2 object
        Object to be converted
    """
    for converter in [
        _pynull2rpy,
        _pysce2rpy,
        rpy2.robjects.pandas2ri.py2rpy,
        rpy2.robjects.numpy2ri.py2rpy,
        rpy2.robjects.conversion.py2rpy,
    ]:
        if not _is_r_object(pyobject):
            try:
                pyobject = converter(pyobject)
            except NotImplementedError:
                pass
        else:
            break
<<<<<<< HEAD
    if not (_is_r_object(pyobject) or _is_builtin(pyobject)):
        warnings.warn("Object not converted: {}".format(pyobject), RuntimeWarning)
=======
    if not _is_r_object(pyobject) and not _is_builtin(pyobject):
        warnings.warn(
            "Object not converted: {} (type {})".format(
                pyobject, type(pyobject).__name__
            ),
            RuntimeWarning,
        )
>>>>>>> 012de21a
    return pyobject<|MERGE_RESOLUTION|>--- conflicted
+++ resolved
@@ -46,24 +46,12 @@
 
 
 def _is_r_object(obj):
-<<<<<<< HEAD
     return "rpy2.robjects" in str(type(obj)) or "rpy2.rinterface" in str(type(obj))
 
 
 def _is_builtin(obj):
     """Check if an object need not be converted."""
     return isinstance(obj, (float, int, str, bool))
-=======
-    return (
-        "rpy2.robjects" in str(type(obj))
-        or "rpy2.rinterface" in str(type(obj))
-        or obj is rpy2.rinterface.NULL
-    )
-
-
-def _is_builtin(obj):
-    return isinstance(obj, (int, str, float))
->>>>>>> 012de21a
 
 
 @utils._with_pkg(pkg="rpy2", min_version="3.0")
@@ -141,10 +129,6 @@
                 pass
         else:
             break
-<<<<<<< HEAD
-    if not (_is_r_object(pyobject) or _is_builtin(pyobject)):
-        warnings.warn("Object not converted: {}".format(pyobject), RuntimeWarning)
-=======
     if not _is_r_object(pyobject) and not _is_builtin(pyobject):
         warnings.warn(
             "Object not converted: {} (type {})".format(
@@ -152,5 +136,4 @@
             ),
             RuntimeWarning,
         )
->>>>>>> 012de21a
     return pyobject