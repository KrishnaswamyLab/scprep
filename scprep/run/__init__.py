--- conflicted
+++ resolved
@@ -1,11 +1,5 @@
-<<<<<<< HEAD
-from .r_function import RFunction, install_bioconductor
-from .splatter import SplatSimulate
-from .slingshot import Slingshot
 from .dyngen import DyngenSimulate
-=======
 from .r_function import install_bioconductor
 from .r_function import RFunction
 from .slingshot import Slingshot
-from .splatter import SplatSimulate
->>>>>>> b0566ce4
+from .splatter import SplatSimulate