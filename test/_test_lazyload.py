--- conflicted
+++ resolved
@@ -1,11 +1,7 @@
 import numpy  # noqa
-<<<<<<< HEAD
+import pandas  # noqa
 import scipy  # noqa
 import sys
-=======
->>>>>>> 3c74ac32
-import pandas  # noqa
-import scipy  # noqa
 
 
 def test_lazyload():
