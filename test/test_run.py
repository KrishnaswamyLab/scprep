import sys

if int(sys.version.split(".")[1]) < 6:
    # python 3.5
    pass
else:
    from tools import data
    from tools import exceptions
    from tools import utils
    from unittest import mock

    import anndata
    import numpy as np
    import pandas as pd
    import re
    import rpy2.rinterface_lib.callbacks
    import rpy2.rinterface_lib.embedded
    import rpy2.robjects as ro
    import scipy.sparse
    import scprep
    import scprep.run
    import scprep.run.conversion
    import scprep.run.r_function
    import sklearn.cluster
    import unittest

    builtin_warning = rpy2.rinterface_lib.callbacks.consolewrite_warnerror

    def test_verbose():
        fun = scprep.run.RFunction(
            setup="message('This should not print')",
            body="message('Verbose test\n\n'); list(1,2,3)",
            verbose=True,
        )
        assert np.all(fun() == np.array([[1], [2], [3]]))

    def test_install_bioc():
        utils.assert_raises_message(
            rpy2.rinterface_lib.embedded.RRuntimeError,
            "Error: Bioconductor version '3.1' requires R version '3.2'; use",
            scprep.run.install_bioconductor,
            version="3.1",
            site_repository="https://bioconductor.org/packages/3.1/bioc",
            verbose=False,
        )

    def test_install_github_lib():
        raise exceptions.SkipTestException
        scprep.run.install_github("mvuorre/exampleRPackage", verbose=False)
        fun = scprep.run.RFunction(
            body="""
            packages <- installed.packages()
            'exampleRPackage' %in% packages
            """
        )

        assert fun()

    def test_install_github_dependencies_None():
        raise exceptions.SkipTestException
        scprep.run.install_github("mvuorre/exampleRPackage", verbose=False)
        fun = scprep.run.RFunction(
            body="""
            if (!require("pacman", quietly=TRUE)) {
                install.packages("pacman",
                repos='http://cran.rstudio.com')
            }

            deps <- pacman::p_depends(AnomalyDetection, local=TRUE)[c("Depends",
                    "Imports","LinkingTo")]
            all(unname(unlist(deps)) %in% installed.packages()[, "Package"])
            """
        )

        assert fun()

    def test_install_github_dependencies_True():
        raise exceptions.SkipTestException
        scprep.run.install_github(
            "mvuorre/exampleRPackage", verbose=False, dependencies=True
        )
        fun = scprep.run.RFunction(
            body="""
            if (!require("pacman", quietly=TRUE)) {
                install.packages("pacman",
                repos='http://cran.rstudio.com')
            }

            deps <- pacman::p_depends(AnomalyDetection, local=TRUE)[c("Depends",
                    "Imports","LinkingTo","Suggests")]
            deps <- unname(unlist(deps))
            installed <- installed.packages()[, "Package"]
            success <- all(deps %in% installed)
            list(
              success=success,
              missing=setdiff(deps, installed),
              deps=deps,
              installed=installed
            )
            """
        )

        result = fun()
        assert result["success"], result

    class TestSplatter(unittest.TestCase):
        @classmethod
        def setUpClass(self):
            scprep.run.splatter.install(verbose=False)

        def test_splatter_deprecated(self):
            utils.assert_warns_message(
                FutureWarning,
                "path_length has been renamed path_n_steps, "
                "please use path_n_steps in the future.",
                scprep.run.SplatSimulate,
                batch_cells=10,
                n_genes=200,
                verbose=0,
                path_length=100,
            )

        def test_splatter_default(self):
            sim = scprep.run.SplatSimulate(batch_cells=10, n_genes=200, verbose=0)
            assert sim["counts"].shape == (10, 200)
            assert np.all(sim["batch"] == "Batch1")
            assert sim["batch_cell_means"].shape == (10, 200)
            assert sim["base_cell_means"].shape == (10, 200)
            assert sim["bcv"].shape == (10, 200)
            assert sim["cell_means"].shape == (10, 200)
            assert sim["true_counts"].shape == (10, 200)
            assert sim["dropout"] is None
            assert sim["step"].shape == (10,)
            assert sim["group"].shape == (10,)
            assert sim["exp_lib_size"].shape == (10,)
            assert sim["base_gene_mean"].shape == (200,)
            assert sim["outlier_factor"].shape == (200,)
            assert sum(["batch_fac" in k for k in sim.keys()]) == 0
            assert sum(["de_fac" in k for k in sim.keys()]) == 1
            assert sim["de_fac_1"].shape == (200,)
            assert sum(["sigma_fac" in k for k in sim.keys()]) == 1
            assert sim["sigma_fac_1"].shape == (200,)

        def test_splatter_batch(self):
            sim = scprep.run.SplatSimulate(batch_cells=[5, 5], n_genes=200, verbose=0)
            assert sim["counts"].shape == (10, 200)
            assert np.all(sim["batch"][:5] == "Batch1")
            assert np.all(sim["batch"][5:] == "Batch2")
            assert sim["batch_cell_means"].shape == (10, 200)
            assert sim["base_cell_means"].shape == (10, 200)
            assert sim["bcv"].shape == (10, 200)
            assert sim["cell_means"].shape == (10, 200)
            assert sim["true_counts"].shape == (10, 200)
            assert sim["dropout"] is None
            assert sim["step"].shape == (10,)
            assert sim["group"].shape == (10,)
            assert sim["exp_lib_size"].shape == (10,)
            assert sim["base_gene_mean"].shape == (200,)
            assert sim["outlier_factor"].shape == (200,)
            assert sum(["batch_fac" in k for k in sim.keys()]) == 2
            assert sim["batch_fac_1"].shape == (200,)
            assert sim["batch_fac_2"].shape == (200,)
            assert sum(["de_fac" in k for k in sim.keys()]) == 1
            assert sim["de_fac_1"].shape == (200,)
            assert sum(["sigma_fac" in k for k in sim.keys()]) == 1
            assert sim["sigma_fac_1"].shape == (200,)

        def test_splatter_groups(self):
            sim = scprep.run.SplatSimulate(
                method="groups",
                batch_cells=10,
                group_prob=[0.5, 0.5],
                n_genes=200,
                de_fac_loc=[0.1, 0.5],
                verbose=0,
            )
            assert sim["counts"].shape == (10, 200)
            assert np.all(sim["batch"] == "Batch1")
            assert sim["batch_cell_means"].shape == (10, 200)
            assert sim["base_cell_means"].shape == (10, 200)
            assert sim["bcv"].shape == (10, 200)
            assert sim["cell_means"].shape == (10, 200)
            assert sim["true_counts"].shape == (10, 200)
            assert sim["dropout"] is None
            assert sim["step"] is None
            assert sim["group"].shape == (10,)
            assert sim["exp_lib_size"].shape == (10,)
            assert sim["base_gene_mean"].shape == (200,)
            assert sim["outlier_factor"].shape == (200,)
            assert sum(["batch_fac" in k for k in sim.keys()]) == 0
            assert sum(["de_fac" in k for k in sim.keys()]) == 2
            assert sim["de_fac_1"].shape == (200,)
            assert sim["de_fac_2"].shape == (200,)
            assert sum(["sigma_fac" in k for k in sim.keys()]) == 0

        def test_splatter_paths(self):
            sim = scprep.run.SplatSimulate(
                method="paths",
                batch_cells=10,
                n_genes=200,
                group_prob=[0.5, 0.5],
                path_from=[0, 0],
                path_n_steps=[100, 200],
                path_skew=[0.4, 0.6],
                de_fac_loc=[0.1, 0.5],
                verbose=0,
            )
            assert sim["counts"].shape == (10, 200)
            assert np.all(sim["batch"] == "Batch1")
            assert sim["batch_cell_means"].shape == (10, 200)
            assert sim["base_cell_means"].shape == (10, 200)
            assert sim["bcv"].shape == (10, 200)
            assert sim["cell_means"].shape == (10, 200)
            assert sim["true_counts"].shape == (10, 200)
            assert sim["dropout"] is None
            assert sim["step"].shape == (10,)
            assert sim["group"].shape == (10,)
            assert sim["exp_lib_size"].shape == (10,)
            assert sim["base_gene_mean"].shape == (200,)
            assert sim["outlier_factor"].shape == (200,)
            assert sum(["batch_fac" in k for k in sim.keys()]) == 0
            assert sum(["de_fac" in k for k in sim.keys()]) == 2
            assert sim["de_fac_1"].shape == (200,)
            assert sim["de_fac_2"].shape == (200,)
            assert sum(["sigma_fac" in k for k in sim.keys()]) == 2
            assert sim["sigma_fac_1"].shape == (200,)
            assert sim["sigma_fac_2"].shape == (200,)

        def test_splatter_dropout(self):
            sim = scprep.run.SplatSimulate(
                batch_cells=10, n_genes=200, dropout_type="experiment", verbose=0
            )
            assert sim["counts"].shape == (10, 200)
            assert np.all(sim["batch"] == "Batch1")
            assert sim["batch_cell_means"].shape == (10, 200)
            assert sim["base_cell_means"].shape == (10, 200)
            assert sim["bcv"].shape == (10, 200)
            assert sim["cell_means"].shape == (10, 200)
            assert sim["true_counts"].shape == (10, 200)
            assert sim["dropout"].shape == (10, 200)
            assert sim["step"].shape == (10,)
            assert sim["group"].shape == (10,)
            assert sim["exp_lib_size"].shape == (10,)
            assert sim["base_gene_mean"].shape == (200,)
            assert sim["outlier_factor"].shape == (200,)
            assert sum(["batch_fac" in k for k in sim.keys()]) == 0
            assert sum(["de_fac" in k for k in sim.keys()]) == 1
            assert sim["de_fac_1"].shape == (200,)
            assert sum(["sigma_fac" in k for k in sim.keys()]) == 1
            assert sim["sigma_fac_1"].shape == (200,)

        def test_splatter_dropout_binomial(self):
            sim = scprep.run.SplatSimulate(
                batch_cells=10,
                n_genes=200,
                dropout_type="binomial",
                dropout_prob=0.5,
                verbose=False,
            )
            assert sim["counts"].shape == (10, 200)
            assert np.all(sim["batch"] == "Batch1")
            assert sim["batch_cell_means"].shape == (10, 200)
            assert sim["base_cell_means"].shape == (10, 200)
            assert sim["bcv"].shape == (10, 200)
            assert sim["cell_means"].shape == (10, 200)
            assert sim["true_counts"].shape == (10, 200)
            dropout_proportion = np.mean(
                sim["counts"][np.where(sim["true_counts"] > 0)]
                / sim["true_counts"][np.where(sim["true_counts"] > 0)]
            )
            assert dropout_proportion < 0.55
            assert dropout_proportion > 0.45
            assert sim["dropout"] is None
            assert sim["step"].shape == (10,)
            assert sim["group"].shape == (10,)
            assert sim["exp_lib_size"].shape == (10,)
            assert sim["base_gene_mean"].shape == (200,)
            assert sim["outlier_factor"].shape == (200,)
            assert sum(["batch_fac" in k for k in sim.keys()]) == 0
            assert sum(["de_fac" in k for k in sim.keys()]) == 1
            assert sim["de_fac_1"].shape == (200,)
            assert sum(["sigma_fac" in k for k in sim.keys()]) == 1
            assert sim["sigma_fac_1"].shape == (200,)

        def test_splatter_warning(self):
            assert (
                rpy2.rinterface_lib.callbacks.consolewrite_warnerror is builtin_warning
            )
            scprep.run.r_function._ConsoleWarning.set_debug()
            assert (
                rpy2.rinterface_lib.callbacks.consolewrite_warnerror
                is scprep.run.r_function._ConsoleWarning.debug
            )
            scprep.run.r_function._ConsoleWarning.set_warning()
            assert (
                rpy2.rinterface_lib.callbacks.consolewrite_warnerror
                is scprep.run.r_function._ConsoleWarning.warning
            )
            scprep.run.r_function._ConsoleWarning.set_builtin()
            assert (
                rpy2.rinterface_lib.callbacks.consolewrite_warnerror is builtin_warning
            )

    class TestDyngen(unittest.TestCase):
        @classmethod
        def setUpClass(self):
            scprep.run.dyngen.install(verbose=False)

        def test_install_dyngen_lib(self):
            scprep.run.dyngen.install(verbose=False)
            fun = scprep.run.RFunction(
                body="""
                packages <- installed.packages()
                'dyngen' %in% packages
                """
            )

            assert fun()

        def test_install_dyngen_dependencies_None(self):
            scprep.run.dyngen.install(verbose=False)
            fun = scprep.run.RFunction(
                body="""
                if (!require("pacman", quietly=TRUE)) {
                    install.packages("pacman",
                    repos='http://cran.rstudio.com')
                }

                deps <- pacman::p_depends(dyngen)[c("Depends","Imports","LinkingTo")]
                all(unname(unlist(deps)) %in% installed.packages()[, "Package"])
                """
            )

            assert fun()

        def test_dyngen_backbone_not_in_list(self):
            utils.assert_raises_message(
                ValueError,
                "Input not in default backbone list. "
                "Choose backbone from get_backbones()",
                scprep.run.DyngenSimulate,
                backbone="not_a_backbone",
                verbose=False,
            )

        def test_dyngen_default(self):
            raise exceptions.SkipTestException
            sim = scprep.run.DyngenSimulate(
                backbone="bifurcating",
                num_cells=50,
                num_tfs=50,
                num_targets=10,
                num_hks=10,
                verbose=False,
            )

            assert set(sim.keys()) == {"cell_info", "expression"}
            assert sim["cell_info"].shape[0] > 0
            assert sim["cell_info"].shape[0] <= 50
            assert sim["expression"].shape[0] > 0
            assert sim["expression"].shape[0] <= 50
            assert sim["expression"].shape[1] == 70

        def test_dyngen_force_cell_counts(self):
            raise exceptions.SkipTestException
            sim = scprep.run.DyngenSimulate(
                backbone="bifurcating",
                num_cells=50,
                num_tfs=50,
                num_targets=10,
                num_hks=10,
                verbose=False,
                force_num_cells=True,
            )

            assert set(sim.keys()) == {"cell_info", "expression"}
            assert sim["cell_info"].shape[0] == 50
            assert sim["expression"].shape == (50, 70)

        def test_dyngen_with_grn(self):
            raise exceptions.SkipTestException
            sim = scprep.run.DyngenSimulate(
                backbone="bifurcating",
                num_cells=50,
                num_tfs=50,
                num_targets=10,
                num_hks=10,
                compute_cellwise_grn=True,
                verbose=False,
            )

            assert set(sim.keys()) == {
                "cell_info",
                "expression",
                "bulk_grn",
                "cellwise_grn",
            }
            assert sim["cell_info"].shape[0] > 0
            assert sim["cell_info"].shape[0] <= 50
            assert sim["expression"].shape[0] > 0
            assert sim["expression"].shape[0] <= 50
            assert sim["expression"].shape[1] == 70
            assert sim["bulk_grn"].shape[0] > 0
            assert sim["cellwise_grn"].shape[0] > 0

        def test_dyngen_with_rna_velocity(self):
            raise exceptions.SkipTestException
            sim = scprep.run.DyngenSimulate(
                backbone="bifurcating",
                num_cells=50,
                num_tfs=50,
                num_targets=10,
                num_hks=10,
                compute_rna_velocity=True,
                verbose=False,
            )

            assert set(sim.keys()) == {"cell_info", "expression", "rna_velocity"}
            assert sim["cell_info"].shape[0] > 0
            assert sim["cell_info"].shape[0] <= 50
            assert sim["expression"].shape[0] > 0
            assert sim["expression"].shape[0] <= 50
            assert sim["expression"].shape[1] == 70
            assert sim["rna_velocity"].shape[0] > 0
            assert sim["rna_velocity"].shape[0] <= 50
            assert sim["rna_velocity"].shape[1] == 70

    class TestSlingshot(unittest.TestCase):
        @classmethod
        def setUpClass(self):
            scprep.run.slingshot.install(verbose=False)
            self.X = data.load_10X()
            self.X_pca = scprep.reduce.pca(self.X)
            self.clusters = sklearn.cluster.KMeans(6).fit_predict(self.X_pca)

        def test_slingshot(self):
            raise exceptions.SkipTestException
            slingshot = scprep.run.Slingshot(
                self.X_pca[:, :2], self.clusters, verbose=False
            )
            pseudotime, branch, curves = (
                slingshot["pseudotime"],
                slingshot["branch"],
                slingshot["curves"],
            )
            assert pseudotime.shape[0] == self.X_pca.shape[0]
            assert pseudotime.shape[1] == curves.shape[0]
            assert branch.shape[0] == self.X_pca.shape[0]
            current_pseudotime = -1
            for i in np.unique(branch):
                branch_membership = np.isnan(pseudotime[branch == i])
                assert np.all(branch_membership == branch_membership[0])
                new_pseudotime = np.nanmean(pseudotime[branch == i])
                assert new_pseudotime > current_pseudotime
                current_pseudotime = new_pseudotime
            assert curves.shape[1] == self.X_pca.shape[0]
            assert curves.shape[2] == 2
            assert np.all(np.any(~np.isnan(pseudotime), axis=1))

        def test_slingshot_pandas(self):
            raise exceptions.SkipTestException
            slingshot = scprep.run.Slingshot(
                pd.DataFrame(self.X_pca[:, :2], index=self.X.index),
                self.clusters,
                verbose=False,
            )
            pseudotime, branch, curves = (
                slingshot["pseudotime"],
                slingshot["branch"],
                slingshot["curves"],
            )
            assert np.all(pseudotime.index == self.X.index)
            assert np.all(branch.index == self.X.index)
            assert branch.name == "branch"
            assert pseudotime.shape[0] == self.X_pca.shape[0]
            assert pseudotime.shape[1] == curves.shape[0]
            assert branch.shape[0] == self.X_pca.shape[0]
            current_pseudotime = -1
            for i in np.unique(branch):
                branch_membership = np.isnan(pseudotime.loc[branch == i])
                assert np.all(branch_membership == branch_membership.iloc[0])
                new_pseudotime = np.nanmean(np.nanmean(pseudotime.loc[branch == i]))
                assert new_pseudotime > current_pseudotime
                current_pseudotime = new_pseudotime
            assert curves.shape[1] == self.X_pca.shape[0]
            assert curves.shape[2] == 2
            assert np.all(np.any(~np.isnan(pseudotime), axis=1))

        def test_slingshot_distance(self):
            utils.assert_raises_message(
                NotImplementedError,
                "distance argument not currently implemented",
                scprep.run.Slingshot,
                self.X_pca,
                self.clusters,
                distance=lambda X, Y: np.sum(X - Y),
            )

        def test_slingshot_optional_args(self):
            raise exceptions.SkipTestException
            slingshot = scprep.run.Slingshot(
                self.X_pca[:, :2],
                self.clusters,
                start_cluster=4,
                omega=0.1,
                smoother="loess",
                max_iter=0,
                verbose=False,
            )
            pseudotime, branch, curves = (
                slingshot["pseudotime"],
                slingshot["branch"],
                slingshot["curves"],
            )
            assert pseudotime.shape[0] == self.X_pca.shape[0]
            assert pseudotime.shape[1] == curves.shape[0]
            assert branch.shape[0] == self.X_pca.shape[0]
            current_pseudotime = -1
            for i in np.unique(branch):
                branch_membership = np.isnan(pseudotime[branch == i])
                assert np.all(branch_membership == branch_membership[0])
                if np.all(np.isnan(pseudotime[branch == i])):
                    assert i == -1
                else:
                    new_pseudotime = np.nanmean(pseudotime[branch == i])
                    assert new_pseudotime > current_pseudotime
                    current_pseudotime = new_pseudotime
            assert curves.shape[1] == self.X_pca.shape[0]
            assert curves.shape[2] == 2
            slingshot = scprep.run.Slingshot(
                self.X_pca[:, :2], self.clusters, end_cluster=0, verbose=False
            )
            pseudotime, branch, curves = (
                slingshot["pseudotime"],
                slingshot["branch"],
                slingshot["curves"],
            )
            assert pseudotime.shape[0] == self.X_pca.shape[0]
            assert pseudotime.shape[1] == curves.shape[0]
            assert branch.shape[0] == self.X_pca.shape[0]
            current_pseudotime = -1
            for i in np.unique(branch):
                branch_membership = np.isnan(pseudotime[branch == i])
                assert np.all(branch_membership == branch_membership[0])
                new_pseudotime = np.nanmean(pseudotime[branch == i])
                assert new_pseudotime > current_pseudotime
                current_pseudotime = new_pseudotime
            assert curves.shape[1] == self.X_pca.shape[0]
            assert curves.shape[2] == 2
            assert np.all(np.any(~np.isnan(pseudotime), axis=1))

        def test_slingshot_errors(self):
            raise exceptions.SkipTestException
            utils.assert_warns_message(
                UserWarning,
                "Expected data to be low-dimensional. " "Got data.shape[1] = 4",
                scprep.run.Slingshot,
                self.X_pca[:, :4],
                self.clusters,
                verbose=False,
            )
            utils.assert_raises_message(
                ValueError,
                "Expected len(cluster_labels) ({}) to equal "
                "data.shape[0] ({})".format(self.X.shape[0] // 2, self.X.shape[0]),
                scprep.run.Slingshot,
                self.X_pca[:, :2],
                self.clusters[: self.X.shape[0] // 2],
                verbose=False,
            )

    def test_conversion_list():
        x = scprep.run.conversion.rpy2py(ro.r("list(1,2,3)"))
        assert isinstance(x, np.ndarray)
        assert len(x) == 3
        assert np.all(x == np.array([[1], [2], [3]]))

    def test_conversion_dict():
        x = scprep.run.conversion.rpy2py(ro.r("list(a=1,b=2,c=3)"))
        assert isinstance(x, dict)
        assert len(x) == 3
        assert np.all(np.array(list(x.keys())) == np.array(["a", "b", "c"]))
        assert np.all(np.array(list(x.values())) == np.array([[1], [2], [3]]))

    def test_conversion_array():
        x = scprep.run.conversion.rpy2py(ro.r("matrix(c(1,2,3,4,5,6), nrow=2, ncol=3)"))
        assert isinstance(x, np.ndarray)
        assert x.shape == (2, 3)
        assert np.all(x == np.array([[1, 3, 5], [2, 4, 6]]))

    def test_conversion_spmatrix():
        ro.r("library(Matrix)")
        x = scprep.run.conversion.rpy2py(
            ro.r("as(matrix(c(1,2,3,4,5,6), nrow=2, ncol=3), 'CsparseMatrix')")
        )
        assert isinstance(x, scipy.sparse.csc_matrix)
        assert x.shape == (2, 3)
        assert np.all(x.toarray() == np.array([[1, 3, 5], [2, 4, 6]]))

    def test_conversion_dataframe():
        x = scprep.run.conversion.rpy2py(
            ro.r("data.frame(x=c(1,2,3), y=c('a', 'b', 'c'))")
        )
        assert isinstance(x, pd.DataFrame)
        assert x.shape == (3, 2)
        np.testing.assert_array_equal(x["x"], np.array([1, 2, 3]))
        np.testing.assert_array_equal(x["y"], np.array(["a", "b", "c"]))

    def test_conversion_sce():
        scprep.run.install_bioconductor("SingleCellExperiment")
        ro.r("library(SingleCellExperiment)")
        ro.r("X <- matrix(1:6, nrow=2, ncol=3)")
        ro.r("counts <- X * 2")
        ro.r("sce <- SingleCellExperiment(assays=list(X=X, counts=counts))")
        ro.r("rowData(sce)$rows <- c('a', 'b')")
        ro.r("colData(sce)$cols <- c(1, 2, 3)")
        x = scprep.run.conversion.rpy2py(ro.r("sce"))
        assert isinstance(x, anndata.AnnData)
        assert x.layers["counts"].shape == (3, 2)
        np.testing.assert_array_equal(x.obs["cols"], np.array([1, 2, 3]))
        np.testing.assert_array_equal(x.var["rows"], np.array(["a", "b"]))

    def test_conversion_anndata_missing():
        with mock.patch.dict(sys.modules, {"anndata2ri": None, "anndata": None}):
            x = scprep.run.conversion.rpy2py(ro.r("NULL"))
            assert x is None

    def test_r_traceback():
        test_fun = scprep.run.RFunction(
            setup='a <- function() stop("test"); b <- function() a()',
            body="b()",
            verbose=False,
        )

        re_compile = re.compile
<<<<<<< HEAD
        def compile_with_dotall(pattern, flags=0):
            return re_compile(pattern, flags=re.DOTALL)
=======

        def compile_with_dotall(*args, flags=re.DOTALL, **kwargs):
            return re_compile(*args, flags=flags, **kwargs)

>>>>>>> b115dd05
        re.compile = compile_with_dotall
        try:
            utils.assert_raises_message(
                rpy2.rinterface_lib.embedded.RRuntimeError,
                r"Error in a\(\) : test.*test.*global::b\(\).*global::a\(\)",
                test_fun,
                regex=True,
            )
        finally:
            re.compile = re_compile<|MERGE_RESOLUTION|>--- conflicted
+++ resolved
@@ -633,15 +633,8 @@
         )
 
         re_compile = re.compile
-<<<<<<< HEAD
         def compile_with_dotall(pattern, flags=0):
             return re_compile(pattern, flags=re.DOTALL)
-=======
-
-        def compile_with_dotall(*args, flags=re.DOTALL, **kwargs):
-            return re_compile(*args, flags=flags, **kwargs)
-
->>>>>>> b115dd05
         re.compile = compile_with_dotall
         try:
             utils.assert_raises_message(
