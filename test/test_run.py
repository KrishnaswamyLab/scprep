--- conflicted
+++ resolved
@@ -655,11 +655,6 @@
             setup='a <- function() stop("test"); b <- function() a()', body="b()")
         utils.assert_raises_message(
             rpy2.rinterface_lib.embedded.RRuntimeError,
-<<<<<<< HEAD
             'Error in a() : test\n\n4: stop("test")\n3: a()\n2: b()\n1: (function () \n{\n    b()\n})()',
-=======
-            'Error in a() : test\n\n4: stop("test")\n3: a()\n2: b()\n1: (function () \n{\n    b()\n})()'
-            ',
->>>>>>> 788897da
             test_fun
         )